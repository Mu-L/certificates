--- conflicted
+++ resolved
@@ -148,11 +148,7 @@
 		if err != nil {
 			return nil, err
 		}
-<<<<<<< HEAD
-		chs[i], err = ch.toACME(dir, p)
-=======
-		chs[i], err = ch.toACME(ctx, db, dir)
->>>>>>> ae15573f
+		chs[i], err = ch.toACME(ctx, dir)
 		if err != nil {
 			return nil, err
 		}
