--- conflicted
+++ resolved
@@ -26,13 +26,10 @@
 	"time"
 
 	"github.com/fxamacker/cbor/v2"
-<<<<<<< HEAD
 	"github.com/google/go-attestation/attest"
 	"github.com/google/go-tpm/tpm2"
 	"github.com/ryboe/q"
 
-=======
->>>>>>> b3a07697
 	"go.step.sm/crypto/jose"
 	"go.step.sm/crypto/keyutil"
 	"go.step.sm/crypto/pemutil"
@@ -443,7 +440,10 @@
 			)
 			return storeError(ctx, db, ch, true, NewError(ErrorBadAttestationStatementType, "permanent identifier does not match").AddSubproblems(subproblem))
 		}
-<<<<<<< HEAD
+
+		// Update attestation key fingerprint to compare against the CSR
+		az.Fingerprint = data.Fingerprint
+
 	case "tpm":
 		data, err := doTPMAttestationFormat(ctx, ch, db, &att)
 		if err != nil {
@@ -470,11 +470,6 @@
 
 		// TODO(hs): more properties to verify? Apple method has nonce, check for permanent identifier.
 
-=======
-
-		// Update attestation key fingerprint to compare against the CSR
-		az.Fingerprint = data.Fingerprint
->>>>>>> b3a07697
 	default:
 		return storeError(ctx, db, ch, true, NewError(ErrorBadAttestationStatementType, "unexpected attestation object format"))
 	}
@@ -513,7 +508,7 @@
 	ExtraData      []byte // TODO(hs): rename this to KeyAuthorization to reflect its usage?
 }
 
-func doTPMAttestationFormat(ctx context.Context, ch *Challenge, db DB, att *AttestationObject) (*tpmAttestationData, error) {
+func doTPMAttestationFormat(ctx context.Context, ch *Challenge, db DB, att *attestationObject) (*tpmAttestationData, error) {
 
 	p := MustProvisionerFromContext(ctx)
 	prov, ok := p.(*provisioner.ACME)
