--- conflicted
+++ resolved
@@ -48,11 +48,8 @@
 	sshHostPassword []byte
 	sshUserPassword []byte
 	database        db.AuthDB
-<<<<<<< HEAD
+	x509CAService   apiv1.CertificateAuthorityService
 	tlsConfig       *tls.Config
-=======
-	x509CAService   apiv1.CertificateAuthorityService
->>>>>>> 073fcb7e
 }
 
 func (o *options) apply(opts []Option) {
