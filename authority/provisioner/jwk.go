--- conflicted
+++ resolved
@@ -7,11 +7,13 @@
 	"time"
 
 	"github.com/pkg/errors"
-	"github.com/smallstep/certificates/authority/policy"
-	"github.com/smallstep/certificates/errs"
+
 	"go.step.sm/crypto/jose"
 	"go.step.sm/crypto/sshutil"
 	"go.step.sm/crypto/x509util"
+
+	"github.com/smallstep/certificates/authority/policy"
+	"github.com/smallstep/certificates/errs"
 )
 
 // jwtPayload extends jwt.Claims with step attributes.
@@ -29,7 +31,6 @@
 // signature requests.
 type JWK struct {
 	*base
-<<<<<<< HEAD
 	ID            string           `json:"-"`
 	Type          string           `json:"type"`
 	Name          string           `json:"name"`
@@ -37,21 +38,10 @@
 	EncryptedKey  string           `json:"encryptedKey,omitempty"`
 	Claims        *Claims          `json:"claims,omitempty"`
 	Options       *Options         `json:"options,omitempty"`
-	claimer       *Claimer
-	audiences     Audiences
+	ctl           *Controller
 	x509Policy    policy.X509Policy
 	sshHostPolicy policy.HostPolicy
 	sshUserPolicy policy.UserPolicy
-=======
-	ID           string           `json:"-"`
-	Type         string           `json:"type"`
-	Name         string           `json:"name"`
-	Key          *jose.JSONWebKey `json:"key"`
-	EncryptedKey string           `json:"encryptedKey,omitempty"`
-	Claims       *Claims          `json:"claims,omitempty"`
-	Options      *Options         `json:"options,omitempty"`
-	ctl          *Controller
->>>>>>> 08273447
 }
 
 // GetID returns the provisioner unique identifier. The name and credential id
@@ -113,12 +103,6 @@
 		return errors.New("provisioner key cannot be empty")
 	}
 
-<<<<<<< HEAD
-	// Update claims with global ones
-	if p.claimer, err = NewClaimer(p.Claims, config.Claims); err != nil {
-		return err
-	}
-
 	// Initialize the x509 allow/deny policy engine
 	if p.x509Policy, err = policy.NewX509PolicyEngine(p.Options.GetX509Options()); err != nil {
 		return err
@@ -134,12 +118,8 @@
 		return err
 	}
 
-	p.audiences = config.Audiences
-	return err
-=======
 	p.ctl, err = NewController(p, p.Claims, config)
 	return
->>>>>>> 08273447
 }
 
 // authorizeToken performs common jwt authorization actions and returns the
@@ -181,12 +161,8 @@
 // AuthorizeRevoke returns an error if the provisioner does not have rights to
 // revoke the certificate with serial number in the `sub` property.
 func (p *JWK) AuthorizeRevoke(ctx context.Context, token string) error {
-<<<<<<< HEAD
-	_, err := p.authorizeToken(token, p.audiences.Revoke)
+	_, err := p.authorizeToken(token, p.ctl.Audiences.Revoke)
 	// TODO(hs): authorize the SANs using x509 name policy allow/deny rules (also for other provisioners with AuthorizeRevoke)
-=======
-	_, err := p.authorizeToken(token, p.ctl.Audiences.Revoke)
->>>>>>> 08273447
 	return errs.Wrap(http.StatusInternalServerError, err, "jwk.AuthorizeRevoke")
 }
 
@@ -224,12 +200,8 @@
 		commonNameValidator(claims.Subject),
 		defaultPublicKeyValidator{},
 		defaultSANsValidator(claims.SANs),
-<<<<<<< HEAD
-		newValidityValidator(p.claimer.MinTLSCertDuration(), p.claimer.MaxTLSCertDuration()),
+		newValidityValidator(p.ctl.Claimer.MinTLSCertDuration(), p.ctl.Claimer.MaxTLSCertDuration()),
 		newX509NamePolicyValidator(p.x509Policy),
-=======
-		newValidityValidator(p.ctl.Claimer.MinTLSCertDuration(), p.ctl.Claimer.MaxTLSCertDuration()),
->>>>>>> 08273447
 	}, nil
 }
 
@@ -238,16 +210,13 @@
 // revocation status. Just confirms that the provisioner that created the
 // certificate was configured to allow renewals.
 func (p *JWK) AuthorizeRenew(ctx context.Context, cert *x509.Certificate) error {
-<<<<<<< HEAD
-	if p.claimer.IsDisableRenewal() {
-		return errs.Unauthorized("jwk.AuthorizeRenew; renew is disabled for jwk provisioner '%s'", p.GetName())
-	}
+	// if p.claimer.IsDisableRenewal() {
+	// 	return errs.Unauthorized("jwk.AuthorizeRenew; renew is disabled for jwk provisioner '%s'", p.GetName())
+	// }
 	// TODO(hs): authorize the SANs using x509 name policy allow/deny rules (also for other provisioners with AuthorizeRewew and AuthorizeSSHRenew)
 	//return p.authorizeRenew(cert)
-	return nil
-=======
+	// return nil
 	return p.ctl.AuthorizeRenew(ctx, cert)
->>>>>>> 08273447
 }
 
 // func (p *JWK) authorizeRenew(cert *x509.Certificate) error {
@@ -334,11 +303,7 @@
 
 // AuthorizeSSHRevoke returns nil if the token is valid, false otherwise.
 func (p *JWK) AuthorizeSSHRevoke(ctx context.Context, token string) error {
-<<<<<<< HEAD
-	_, err := p.authorizeToken(token, p.audiences.SSHRevoke)
+	_, err := p.authorizeToken(token, p.ctl.Audiences.SSHRevoke)
 	// TODO(hs): authorize the principals using SSH name policy allow/deny rules (also for other provisioners with AuthorizeSSHRevoke)
-=======
-	_, err := p.authorizeToken(token, p.ctl.Audiences.SSHRevoke)
->>>>>>> 08273447
 	return errs.Wrap(http.StatusInternalServerError, err, "jwk.AuthorizeSSHRevoke")
 }