--- conflicted
+++ resolved
@@ -176,11 +176,7 @@
 				}
 			} else {
 				if assert.Nil(t, tc.err) && assert.NotNil(t, opts) {
-<<<<<<< HEAD
 					assert.Len(t, 6, opts) // number of SignOptions returned
-=======
-					assert.Len(t, 6, opts)
->>>>>>> 67abe660
 					for _, o := range opts {
 						switch v := o.(type) {
 						case *ACME:
