package authority

import (
	"context"
	"crypto/rand"
	"crypto/x509"
	"encoding/binary"
	"errors"
	"net/http"
	"strings"
	"time"

	"golang.org/x/crypto/ssh"

	"go.step.sm/crypto/randutil"
	"go.step.sm/crypto/sshutil"

	"github.com/smallstep/certificates/authority/config"
	"github.com/smallstep/certificates/authority/provisioner"
	"github.com/smallstep/certificates/db"
	"github.com/smallstep/certificates/errs"
	"github.com/smallstep/certificates/templates"
	"github.com/smallstep/certificates/webhook"
)

const (
	// SSHAddUserPrincipal is the principal that will run the add user command.
	// Defaults to "provisioner" but it can be changed in the configuration.
	SSHAddUserPrincipal = "provisioner"

	// SSHAddUserCommand is the default command to run to add a new user.
	// Defaults to "sudo useradd -m <principal>; nc -q0 localhost 22" but it can be changed in the
	// configuration. The string "<principal>" will be replace by the new
	// principal to add.
	SSHAddUserCommand = "sudo useradd -m <principal>; nc -q0 localhost 22"
)

// GetSSHRoots returns the SSH User and Host public keys.
func (a *Authority) GetSSHRoots(context.Context) (*config.SSHKeys, error) {
	return &config.SSHKeys{
		HostKeys: a.sshCAHostCerts,
		UserKeys: a.sshCAUserCerts,
	}, nil
}

// GetSSHFederation returns the public keys for federated SSH signers.
func (a *Authority) GetSSHFederation(context.Context) (*config.SSHKeys, error) {
	return &config.SSHKeys{
		HostKeys: a.sshCAHostFederatedCerts,
		UserKeys: a.sshCAUserFederatedCerts,
	}, nil
}

// GetSSHConfig returns rendered templates for clients (user) or servers (host).
func (a *Authority) GetSSHConfig(_ context.Context, typ string, data map[string]string) ([]templates.Output, error) {
	if a.sshCAUserCertSignKey == nil && a.sshCAHostCertSignKey == nil {
		return nil, errs.NotFound("getSSHConfig: ssh is not configured")
	}

	if a.templates == nil {
		return nil, errs.NotFound("getSSHConfig: ssh templates are not configured")
	}

	var ts []templates.Template
	switch typ {
	case provisioner.SSHUserCert:
		if a.templates != nil && a.templates.SSH != nil {
			ts = a.templates.SSH.User
		}
	case provisioner.SSHHostCert:
		if a.templates != nil && a.templates.SSH != nil {
			ts = a.templates.SSH.Host
		}
	default:
		return nil, errs.BadRequest("invalid certificate type '%s'", typ)
	}

	// Merge user and default data
	var mergedData map[string]interface{}

	if len(data) == 0 {
		mergedData = a.templates.Data
	} else {
		mergedData = make(map[string]interface{}, len(a.templates.Data)+1)
		mergedData["User"] = data
		for k, v := range a.templates.Data {
			mergedData[k] = v
		}
	}

	// Render templates
	output := []templates.Output{}
	for _, t := range ts {
		if err := t.Load(); err != nil {
			return nil, err
		}

		// Check for required variables.
		if err := t.ValidateRequiredData(data); err != nil {
			return nil, errs.BadRequestErr(err, "%v, please use `--set <key=value>` flag", err)
		}

		o, err := t.Output(mergedData)
		if err != nil {
			return nil, err
		}

		// Backwards compatibility for version of the cli older than v0.18.0.
		// Before v0.18.0 we were not passing any value for SSHTemplateVersionKey
		// from the cli.
		if o.Name == "step_includes.tpl" && data[templates.SSHTemplateVersionKey] == "" {
			o.Type = templates.File
			o.Path = strings.TrimPrefix(o.Path, "${STEPPATH}/")
		}

		output = append(output, o)
	}
	return output, nil
}

// GetSSHBastion returns the bastion configuration, for the given pair user,
// hostname.
func (a *Authority) GetSSHBastion(ctx context.Context, user, hostname string) (*config.Bastion, error) {
	if a.sshBastionFunc != nil {
		bs, err := a.sshBastionFunc(ctx, user, hostname)
		return bs, errs.Wrap(http.StatusInternalServerError, err, "authority.GetSSHBastion")
	}
	if a.config.SSH != nil {
		if a.config.SSH.Bastion != nil && a.config.SSH.Bastion.Hostname != "" {
			// Do not return a bastion for a bastion host.
			//
			// This condition might fail if a different name or IP is used.
			// Trying to resolve hostnames to IPs and compare them won't be a
			// complete solution because it depends on the network
			// configuration, of the CA and clients and can also return false
			// positives. Although not perfect, this simple solution will work
			// in most cases.
			if !strings.EqualFold(hostname, a.config.SSH.Bastion.Hostname) {
				return a.config.SSH.Bastion, nil
			}
		}
		//nolint:nilnil // legacy
		return nil, nil
	}
	return nil, errs.NotFound("authority.GetSSHBastion; ssh is not configured")
}

// SignSSH creates a signed SSH certificate with the given public key and options.
func (a *Authority) SignSSH(ctx context.Context, key ssh.PublicKey, opts provisioner.SignSSHOptions, signOpts ...provisioner.SignOption) (*ssh.Certificate, error) {
<<<<<<< HEAD
=======
	cert, prov, err := a.signSSH(ctx, key, opts, signOpts...)
	a.meter.SSHSigned(prov, err)
	return cert, err
}

func (a *Authority) signSSH(_ context.Context, key ssh.PublicKey, opts provisioner.SignSSHOptions, signOpts ...provisioner.SignOption) (*ssh.Certificate, provisioner.Interface, error) {
>>>>>>> bb6aae0d
	var (
		certOptions []sshutil.Option
		mods        []provisioner.SSHCertModifier
		validators  []provisioner.SSHCertValidator
	)

	// Validate given options.
	if err := opts.Validate(); err != nil {
		return nil, nil, err
	}

	// Set backdate with the configured value
	opts.Backdate = a.config.AuthorityConfig.Backdate.Duration

	var prov provisioner.Interface
	var webhookCtl webhookController
	for _, op := range signOpts {
		switch o := op.(type) {
		// Capture current provisioner
		case provisioner.Interface:
			prov = o

		// add options to NewCertificate
		case provisioner.SSHCertificateOptions:
			certOptions = append(certOptions, o.Options(opts)...)

		// modify the ssh.Certificate
		case provisioner.SSHCertModifier:
			mods = append(mods, o)

		// validate the ssh.Certificate
		case provisioner.SSHCertValidator:
			validators = append(validators, o)

		// validate the given SSHOptions
		case provisioner.SSHCertOptionsValidator:
			if err := o.Valid(opts); err != nil {
				return nil, prov, errs.BadRequestErr(err, "error validating ssh certificate options")
			}

		// call webhooks
		case webhookController:
			webhookCtl = o

		default:
			return nil, prov, errs.InternalServer("authority.SignSSH: invalid extra option type %T", o)
		}
	}

	// Simulated certificate request with request options.
	cr := sshutil.CertificateRequest{
		Type:       opts.CertType,
		KeyID:      opts.KeyID,
		Principals: opts.Principals,
		Key:        key,
	}

	// Call enriching webhooks
<<<<<<< HEAD
	if err := callEnrichingWebhooksSSH(ctx, webhookCtl, cr); err != nil {
		return nil, errs.ApplyOptions(
=======
	if err := a.callEnrichingWebhooksSSH(prov, webhookCtl, cr); err != nil {
		return nil, prov, errs.ApplyOptions(
>>>>>>> bb6aae0d
			errs.ForbiddenErr(err, err.Error()),
			errs.WithKeyVal("signOptions", signOpts),
		)
	}

	// Create certificate from template.
	certificate, err := sshutil.NewCertificate(cr, certOptions...)
	if err != nil {
		var te *sshutil.TemplateError
		switch {
		case errors.As(err, &te):
			return nil, prov, errs.ApplyOptions(
				errs.BadRequestErr(err, err.Error()),
				errs.WithKeyVal("signOptions", signOpts),
			)
		case strings.HasPrefix(err.Error(), "error unmarshaling certificate"):
			// explicitly check for unmarshaling errors, which are most probably caused by JSON template syntax errors
			return nil, prov, errs.InternalServerErr(templatingError(err),
				errs.WithKeyVal("signOptions", signOpts),
				errs.WithMessage("error applying certificate template"),
			)
		default:
			return nil, prov, errs.Wrap(http.StatusInternalServerError, err, "authority.SignSSH")
		}
	}

	// Get actual *ssh.Certificate and continue with provisioner modifiers.
	certTpl := certificate.GetCertificate()

	// Use SignSSHOptions to modify the certificate validity. It will be later
	// checked or set if not defined.
	if err := opts.ModifyValidity(certTpl); err != nil {
		return nil, prov, errs.BadRequestErr(err, err.Error())
	}

	// Use provisioner modifiers.
	for _, m := range mods {
		if err := m.Modify(certTpl, opts); err != nil {
			return nil, prov, errs.ForbiddenErr(err, "error creating ssh certificate")
		}
	}

	// Get signer from authority keys
	var signer ssh.Signer
	switch certTpl.CertType {
	case ssh.UserCert:
		if a.sshCAUserCertSignKey == nil {
			return nil, prov, errs.NotImplemented("authority.SignSSH: user certificate signing is not enabled")
		}
		signer = a.sshCAUserCertSignKey
	case ssh.HostCert:
		if a.sshCAHostCertSignKey == nil {
			return nil, prov, errs.NotImplemented("authority.SignSSH: host certificate signing is not enabled")
		}
		signer = a.sshCAHostCertSignKey
	default:
		return nil, prov, errs.InternalServer("authority.SignSSH: unexpected ssh certificate type: %d", certTpl.CertType)
	}

	// Check if authority is allowed to sign the certificate
	if err := a.isAllowedToSignSSHCertificate(certTpl); err != nil {
		var ee *errs.Error
		if errors.As(err, &ee) {
			return nil, prov, ee
		}
		return nil, prov, errs.InternalServerErr(err,
			errs.WithMessage("authority.SignSSH: error creating ssh certificate"),
		)
	}

	// Send certificate to webhooks for authorization
<<<<<<< HEAD
	if err := callAuthorizingWebhooksSSH(ctx, webhookCtl, certificate, certTpl); err != nil {
		return nil, errs.ApplyOptions(
=======
	if err := a.callAuthorizingWebhooksSSH(prov, webhookCtl, certificate, certTpl); err != nil {
		return nil, prov, errs.ApplyOptions(
>>>>>>> bb6aae0d
			errs.ForbiddenErr(err, "authority.SignSSH: error signing certificate"),
		)
	}

	// Sign certificate.
	cert, err := sshutil.CreateCertificate(certTpl, signer)
	if err != nil {
		return nil, prov, errs.Wrap(http.StatusInternalServerError, err, "authority.SignSSH: error signing certificate")
	}

	// User provisioners validators.
	for _, v := range validators {
		if err := v.Valid(cert, opts); err != nil {
			return nil, prov, errs.ForbiddenErr(err, "error validating ssh certificate")
		}
	}

	if err := a.storeSSHCertificate(prov, cert); err != nil && !errors.Is(err, db.ErrNotImplemented) {
		return nil, prov, errs.Wrap(http.StatusInternalServerError, err, "authority.SignSSH: error storing certificate in db")
	}

	return cert, prov, nil
}

// isAllowedToSignSSHCertificate checks if the Authority is allowed to sign the SSH certificate.
func (a *Authority) isAllowedToSignSSHCertificate(cert *ssh.Certificate) error {
	return a.policyEngine.IsSSHCertificateAllowed(cert)
}

// RenewSSH creates a signed SSH certificate using the old SSH certificate as a template.
func (a *Authority) RenewSSH(ctx context.Context, oldCert *ssh.Certificate) (*ssh.Certificate, error) {
	cert, prov, err := a.renewSSH(ctx, oldCert)
	a.meter.SSHRenewed(prov, err)
	return cert, err
}

func (a *Authority) renewSSH(ctx context.Context, oldCert *ssh.Certificate) (*ssh.Certificate, provisioner.Interface, error) {
	if oldCert.ValidAfter == 0 || oldCert.ValidBefore == 0 {
		return nil, nil, errs.BadRequest("cannot renew a certificate without validity period")
	}

	if err := a.authorizeSSHCertificate(ctx, oldCert); err != nil {
		return nil, nil, err
	}

	// Attempt to extract the provisioner from the token.
	var prov provisioner.Interface
	if token, ok := provisioner.TokenFromContext(ctx); ok {
		prov, _, _ = a.getProvisionerFromToken(token)
	}

	backdate := a.config.AuthorityConfig.Backdate.Duration
	duration := time.Duration(oldCert.ValidBefore-oldCert.ValidAfter) * time.Second
	now := time.Now()
	va := now.Add(-1 * backdate)
	vb := now.Add(duration - backdate)

	// Build base certificate with the old key.
	// Nonce and serial will be automatically generated on signing.
	certTpl := &ssh.Certificate{
		Key:             oldCert.Key,
		CertType:        oldCert.CertType,
		KeyId:           oldCert.KeyId,
		ValidPrincipals: oldCert.ValidPrincipals,
		Permissions:     oldCert.Permissions,
		Reserved:        oldCert.Reserved,
		ValidAfter:      uint64(va.Unix()),
		ValidBefore:     uint64(vb.Unix()),
	}

	// Get signer from authority keys
	var signer ssh.Signer
	switch certTpl.CertType {
	case ssh.UserCert:
		if a.sshCAUserCertSignKey == nil {
			return nil, prov, errs.NotImplemented("renewSSH: user certificate signing is not enabled")
		}
		signer = a.sshCAUserCertSignKey
	case ssh.HostCert:
		if a.sshCAHostCertSignKey == nil {
			return nil, prov, errs.NotImplemented("renewSSH: host certificate signing is not enabled")
		}
		signer = a.sshCAHostCertSignKey
	default:
		return nil, prov, errs.InternalServer("renewSSH: unexpected ssh certificate type: %d", certTpl.CertType)
	}

	// Sign certificate.
	cert, err := sshutil.CreateCertificate(certTpl, signer)
	if err != nil {
		return nil, prov, errs.Wrap(http.StatusInternalServerError, err, "signSSH: error signing certificate")
	}

	if err := a.storeRenewedSSHCertificate(prov, oldCert, cert); err != nil && !errors.Is(err, db.ErrNotImplemented) {
		return nil, prov, errs.Wrap(http.StatusInternalServerError, err, "renewSSH: error storing certificate in db")
	}

	return cert, prov, nil
}

// RekeySSH creates a signed SSH certificate using the old SSH certificate as a template.
func (a *Authority) RekeySSH(ctx context.Context, oldCert *ssh.Certificate, pub ssh.PublicKey, signOpts ...provisioner.SignOption) (*ssh.Certificate, error) {
	cert, prov, err := a.rekeySSH(ctx, oldCert, pub, signOpts...)
	a.meter.SSHRekeyed(prov, err)
	return cert, err
}

func (a *Authority) rekeySSH(ctx context.Context, oldCert *ssh.Certificate, pub ssh.PublicKey, signOpts ...provisioner.SignOption) (*ssh.Certificate, provisioner.Interface, error) {
	var prov provisioner.Interface
	var validators []provisioner.SSHCertValidator
	for _, op := range signOpts {
		switch o := op.(type) {
		// Capture current provisioner
		case provisioner.Interface:
			prov = o
		// validate the ssh.Certificate
		case provisioner.SSHCertValidator:
			validators = append(validators, o)
		default:
			return nil, prov, errs.InternalServer("rekeySSH; invalid extra option type %T", o)
		}
	}

	if oldCert.ValidAfter == 0 || oldCert.ValidBefore == 0 {
		return nil, prov, errs.BadRequest("cannot rekey a certificate without validity period")
	}

	if err := a.authorizeSSHCertificate(ctx, oldCert); err != nil {
		return nil, prov, err
	}

	backdate := a.config.AuthorityConfig.Backdate.Duration
	duration := time.Duration(oldCert.ValidBefore-oldCert.ValidAfter) * time.Second
	now := time.Now()
	va := now.Add(-1 * backdate)
	vb := now.Add(duration - backdate)

	// Build base certificate with the new key.
	// Nonce and serial will be automatically generated on signing.
	cert := &ssh.Certificate{
		Key:             pub,
		CertType:        oldCert.CertType,
		KeyId:           oldCert.KeyId,
		ValidPrincipals: oldCert.ValidPrincipals,
		Permissions:     oldCert.Permissions,
		Reserved:        oldCert.Reserved,
		ValidAfter:      uint64(va.Unix()),
		ValidBefore:     uint64(vb.Unix()),
	}

	// Get signer from authority keys
	var signer ssh.Signer
	switch cert.CertType {
	case ssh.UserCert:
		if a.sshCAUserCertSignKey == nil {
			return nil, prov, errs.NotImplemented("rekeySSH; user certificate signing is not enabled")
		}
		signer = a.sshCAUserCertSignKey
	case ssh.HostCert:
		if a.sshCAHostCertSignKey == nil {
			return nil, prov, errs.NotImplemented("rekeySSH; host certificate signing is not enabled")
		}
		signer = a.sshCAHostCertSignKey
	default:
		return nil, prov, errs.BadRequest("unexpected certificate type '%d'", cert.CertType)
	}

	var err error
	// Sign certificate.
	cert, err = sshutil.CreateCertificate(cert, signer)
	if err != nil {
		return nil, prov, errs.Wrap(http.StatusInternalServerError, err, "signSSH: error signing certificate")
	}

	// Apply validators from provisioner.
	for _, v := range validators {
		if err := v.Valid(cert, provisioner.SignSSHOptions{Backdate: backdate}); err != nil {
			return nil, prov, errs.ForbiddenErr(err, "error validating ssh certificate")
		}
	}

	if err := a.storeRenewedSSHCertificate(prov, oldCert, cert); err != nil && !errors.Is(err, db.ErrNotImplemented) {
		return nil, prov, errs.Wrap(http.StatusInternalServerError, err, "rekeySSH; error storing certificate in db")
	}

	return cert, prov, nil
}

func (a *Authority) storeSSHCertificate(prov provisioner.Interface, cert *ssh.Certificate) error {
	type sshCertificateStorer interface {
		StoreSSHCertificate(provisioner.Interface, *ssh.Certificate) error
	}

	// Store certificate in admindb or linkedca
	switch s := a.adminDB.(type) {
	case sshCertificateStorer:
		return s.StoreSSHCertificate(prov, cert)
	case db.CertificateStorer:
		return s.StoreSSHCertificate(cert)
	}

	// Store certificate in localdb
	switch s := a.db.(type) {
	case sshCertificateStorer:
		return s.StoreSSHCertificate(prov, cert)
	case db.CertificateStorer:
		return s.StoreSSHCertificate(cert)
	default:
		return nil
	}
}

func (a *Authority) storeRenewedSSHCertificate(prov provisioner.Interface, parent, cert *ssh.Certificate) error {
	type sshRenewerCertificateStorer interface {
		StoreRenewedSSHCertificate(p provisioner.Interface, parent, cert *ssh.Certificate) error
	}

	// Store certificate in admindb or linkedca
	switch s := a.adminDB.(type) {
	case sshRenewerCertificateStorer:
		return s.StoreRenewedSSHCertificate(prov, parent, cert)
	case db.CertificateStorer:
		return s.StoreSSHCertificate(cert)
	}

	// Store certificate in localdb
	switch s := a.db.(type) {
	case sshRenewerCertificateStorer:
		return s.StoreRenewedSSHCertificate(prov, parent, cert)
	case db.CertificateStorer:
		return s.StoreSSHCertificate(cert)
	default:
		return nil
	}
}

// IsValidForAddUser checks if a user provisioner certificate can be issued to
// the given certificate.
func IsValidForAddUser(cert *ssh.Certificate) error {
	if cert.CertType != ssh.UserCert {
		return errs.Forbidden("certificate is not a user certificate")
	}

	switch len(cert.ValidPrincipals) {
	case 0:
		return errs.Forbidden("certificate does not have any principals")
	case 1:
		return nil
	case 2:
		// OIDC provisioners adds a second principal with the email address.
		// @ cannot be the first character.
		if strings.Index(cert.ValidPrincipals[1], "@") > 0 {
			return nil
		}
		return errs.Forbidden("certificate does not have only one principal")
	default:
		return errs.Forbidden("certificate does not have only one principal")
	}
}

// SignSSHAddUser signs a certificate that provisions a new user in a server.
func (a *Authority) SignSSHAddUser(ctx context.Context, key ssh.PublicKey, subject *ssh.Certificate) (*ssh.Certificate, error) {
	if a.sshCAUserCertSignKey == nil {
		return nil, errs.NotImplemented("signSSHAddUser: user certificate signing is not enabled")
	}
	if err := IsValidForAddUser(subject); err != nil {
		return nil, err
	}

	nonce, err := randutil.ASCII(32)
	if err != nil {
		return nil, errs.Wrap(http.StatusInternalServerError, err, "signSSHAddUser")
	}

	var serial uint64
	if err := binary.Read(rand.Reader, binary.BigEndian, &serial); err != nil {
		return nil, errs.Wrap(http.StatusInternalServerError, err, "signSSHAddUser: error reading random number")
	}

	// Attempt to extract the provisioner from the token.
	var prov provisioner.Interface
	if token, ok := provisioner.TokenFromContext(ctx); ok {
		prov, _, _ = a.getProvisionerFromToken(token)
	}

	signer := a.sshCAUserCertSignKey
	principal := subject.ValidPrincipals[0]
	addUserPrincipal := a.getAddUserPrincipal()

	cert := &ssh.Certificate{
		Nonce:           []byte(nonce),
		Key:             key,
		Serial:          serial,
		CertType:        ssh.UserCert,
		KeyId:           principal + "-" + addUserPrincipal,
		ValidPrincipals: []string{addUserPrincipal},
		ValidAfter:      subject.ValidAfter,
		ValidBefore:     subject.ValidBefore,
		Permissions: ssh.Permissions{
			CriticalOptions: map[string]string{
				"force-command": a.getAddUserCommand(principal),
			},
		},
		SignatureKey: signer.PublicKey(),
	}

	// Get bytes for signing trailing the signature length.
	data := cert.Marshal()
	data = data[:len(data)-4]

	// Sign the certificate
	sig, err := signer.Sign(rand.Reader, data)
	if err != nil {
		return nil, err
	}
	cert.Signature = sig

	if err = a.storeRenewedSSHCertificate(prov, subject, cert); err != nil && !errors.Is(err, db.ErrNotImplemented) {
		return nil, errs.Wrap(http.StatusInternalServerError, err, "signSSHAddUser: error storing certificate in db")
	}

	return cert, nil
}

// CheckSSHHost checks the given principal has been registered before.
func (a *Authority) CheckSSHHost(ctx context.Context, principal, token string) (bool, error) {
	if a.sshCheckHostFunc != nil {
		exists, err := a.sshCheckHostFunc(ctx, principal, token, a.GetRootCertificates())
		if err != nil {
			return false, errs.Wrap(http.StatusInternalServerError, err,
				"checkSSHHost: error from injected checkSSHHost func")
		}
		return exists, nil
	}
	exists, err := a.db.IsSSHHost(principal)
	if err != nil {
		if errors.Is(err, db.ErrNotImplemented) {
			return false, errs.Wrap(http.StatusNotImplemented, err,
				"checkSSHHost: isSSHHost is not implemented")
		}
		return false, errs.Wrap(http.StatusInternalServerError, err,
			"checkSSHHost: error checking if hosts exists")
	}

	return exists, nil
}

// GetSSHHosts returns a list of valid host principals.
func (a *Authority) GetSSHHosts(ctx context.Context, cert *x509.Certificate) ([]config.Host, error) {
	if a.GetConfig().AuthorityConfig.DisableGetSSHHosts {
		return nil, errs.New(http.StatusNotFound, "ssh hosts list api disabled")
	}
	if a.sshGetHostsFunc != nil {
		hosts, err := a.sshGetHostsFunc(ctx, cert)
		return hosts, errs.Wrap(http.StatusInternalServerError, err, "getSSHHosts")
	}
	hostnames, err := a.db.GetSSHHostPrincipals()
	if err != nil {
		return nil, errs.Wrap(http.StatusInternalServerError, err, "getSSHHosts")
	}

	hosts := make([]config.Host, len(hostnames))
	for i, hn := range hostnames {
		hosts[i] = config.Host{Hostname: hn}
	}
	return hosts, nil
}

func (a *Authority) getAddUserPrincipal() (cmd string) {
	if a.config.SSH.AddUserPrincipal == "" {
		return SSHAddUserPrincipal
	}
	return a.config.SSH.AddUserPrincipal
}

func (a *Authority) getAddUserCommand(principal string) string {
	var cmd string
	if a.config.SSH.AddUserCommand == "" {
		cmd = SSHAddUserCommand
	} else {
		cmd = a.config.SSH.AddUserCommand
	}
	return strings.ReplaceAll(cmd, "<principal>", principal)
}

<<<<<<< HEAD
func callEnrichingWebhooksSSH(ctx context.Context, webhookCtl webhookController, cr sshutil.CertificateRequest) error {
=======
func (a *Authority) callEnrichingWebhooksSSH(prov provisioner.Interface, webhookCtl webhookController, cr sshutil.CertificateRequest) (err error) {
>>>>>>> bb6aae0d
	if webhookCtl == nil {
		return
	}

	var whEnrichReq *webhook.RequestBody
	if whEnrichReq, err = webhook.NewRequestBody(
		webhook.WithSSHCertificateRequest(cr),
	); err == nil {
		err = webhookCtl.Enrich(whEnrichReq)

		a.meter.SSHWebhookEnriched(prov, err)
	}
<<<<<<< HEAD
	return webhookCtl.Enrich(ctx, whEnrichReq)
}

func callAuthorizingWebhooksSSH(ctx context.Context, webhookCtl webhookController, cert *sshutil.Certificate, certTpl *ssh.Certificate) error {
=======

	return
}

func (a *Authority) callAuthorizingWebhooksSSH(prov provisioner.Interface, webhookCtl webhookController, cert *sshutil.Certificate, certTpl *ssh.Certificate) (err error) {
>>>>>>> bb6aae0d
	if webhookCtl == nil {
		return
	}

	var whAuthBody *webhook.RequestBody
	if whAuthBody, err = webhook.NewRequestBody(
		webhook.WithSSHCertificate(cert, certTpl),
	); err == nil {
		err = webhookCtl.Authorize(whAuthBody)

		a.meter.SSHWebhookAuthorized(prov, err)
	}
<<<<<<< HEAD
	return webhookCtl.Authorize(ctx, whAuthBody)
=======

	return
>>>>>>> bb6aae0d
}<|MERGE_RESOLUTION|>--- conflicted
+++ resolved
@@ -147,15 +147,12 @@
 
 // SignSSH creates a signed SSH certificate with the given public key and options.
 func (a *Authority) SignSSH(ctx context.Context, key ssh.PublicKey, opts provisioner.SignSSHOptions, signOpts ...provisioner.SignOption) (*ssh.Certificate, error) {
-<<<<<<< HEAD
-=======
 	cert, prov, err := a.signSSH(ctx, key, opts, signOpts...)
 	a.meter.SSHSigned(prov, err)
 	return cert, err
 }
 
-func (a *Authority) signSSH(_ context.Context, key ssh.PublicKey, opts provisioner.SignSSHOptions, signOpts ...provisioner.SignOption) (*ssh.Certificate, provisioner.Interface, error) {
->>>>>>> bb6aae0d
+func (a *Authority) signSSH(ctx context.Context, key ssh.PublicKey, opts provisioner.SignSSHOptions, signOpts ...provisioner.SignOption) (*ssh.Certificate, provisioner.Interface, error) {
 	var (
 		certOptions []sshutil.Option
 		mods        []provisioner.SSHCertModifier
@@ -214,13 +211,8 @@
 	}
 
 	// Call enriching webhooks
-<<<<<<< HEAD
-	if err := callEnrichingWebhooksSSH(ctx, webhookCtl, cr); err != nil {
-		return nil, errs.ApplyOptions(
-=======
-	if err := a.callEnrichingWebhooksSSH(prov, webhookCtl, cr); err != nil {
+	if err := a.callEnrichingWebhooksSSH(ctx, prov, webhookCtl, cr); err != nil {
 		return nil, prov, errs.ApplyOptions(
->>>>>>> bb6aae0d
 			errs.ForbiddenErr(err, err.Error()),
 			errs.WithKeyVal("signOptions", signOpts),
 		)
@@ -292,13 +284,8 @@
 	}
 
 	// Send certificate to webhooks for authorization
-<<<<<<< HEAD
-	if err := callAuthorizingWebhooksSSH(ctx, webhookCtl, certificate, certTpl); err != nil {
-		return nil, errs.ApplyOptions(
-=======
-	if err := a.callAuthorizingWebhooksSSH(prov, webhookCtl, certificate, certTpl); err != nil {
+	if err := a.callAuthorizingWebhooksSSH(ctx, prov, webhookCtl, certificate, certTpl); err != nil {
 		return nil, prov, errs.ApplyOptions(
->>>>>>> bb6aae0d
 			errs.ForbiddenErr(err, "authority.SignSSH: error signing certificate"),
 		)
 	}
@@ -684,11 +671,7 @@
 	return strings.ReplaceAll(cmd, "<principal>", principal)
 }
 
-<<<<<<< HEAD
-func callEnrichingWebhooksSSH(ctx context.Context, webhookCtl webhookController, cr sshutil.CertificateRequest) error {
-=======
-func (a *Authority) callEnrichingWebhooksSSH(prov provisioner.Interface, webhookCtl webhookController, cr sshutil.CertificateRequest) (err error) {
->>>>>>> bb6aae0d
+func (a *Authority) callEnrichingWebhooksSSH(ctx context.Context, prov provisioner.Interface, webhookCtl webhookController, cr sshutil.CertificateRequest) (err error) {
 	if webhookCtl == nil {
 		return
 	}
@@ -697,22 +680,15 @@
 	if whEnrichReq, err = webhook.NewRequestBody(
 		webhook.WithSSHCertificateRequest(cr),
 	); err == nil {
-		err = webhookCtl.Enrich(whEnrichReq)
+		err = webhookCtl.Enrich(ctx, whEnrichReq)
 
 		a.meter.SSHWebhookEnriched(prov, err)
 	}
-<<<<<<< HEAD
-	return webhookCtl.Enrich(ctx, whEnrichReq)
-}
-
-func callAuthorizingWebhooksSSH(ctx context.Context, webhookCtl webhookController, cert *sshutil.Certificate, certTpl *ssh.Certificate) error {
-=======
 
 	return
 }
 
-func (a *Authority) callAuthorizingWebhooksSSH(prov provisioner.Interface, webhookCtl webhookController, cert *sshutil.Certificate, certTpl *ssh.Certificate) (err error) {
->>>>>>> bb6aae0d
+func (a *Authority) callAuthorizingWebhooksSSH(ctx context.Context, prov provisioner.Interface, webhookCtl webhookController, cert *sshutil.Certificate, certTpl *ssh.Certificate) (err error) {
 	if webhookCtl == nil {
 		return
 	}
@@ -721,14 +697,10 @@
 	if whAuthBody, err = webhook.NewRequestBody(
 		webhook.WithSSHCertificate(cert, certTpl),
 	); err == nil {
-		err = webhookCtl.Authorize(whAuthBody)
+		err = webhookCtl.Authorize(ctx, whAuthBody)
 
 		a.meter.SSHWebhookAuthorized(prov, err)
 	}
-<<<<<<< HEAD
-	return webhookCtl.Authorize(ctx, whAuthBody)
-=======
 
 	return
->>>>>>> bb6aae0d
 }